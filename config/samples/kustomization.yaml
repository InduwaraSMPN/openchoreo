--- conflicted
+++ resolved
@@ -1,19 +1,16 @@
 ## Append samples of your project ##
 resources:
-<<<<<<< HEAD
   - core_v1_organization.yaml
   - core_v1_build.yaml
   - core_v1_project.yaml
-- core_v1_deployableartifact.yaml
-=======
-- core_v1_organization.yaml
-- core_v1_project.yaml
-- core_v1_environment.yaml
-- core_v1_dataplane.yaml
-- core_v1_deploymentpipeline.yaml
-- core_v1_component.yaml
-- core_v1_deploymenttrack.yaml
-- core_v1_deployableartifact.yaml
-- core_v1_deployment.yaml
->>>>>>> 80d284a1
+  - core_v1_deployableartifact.yaml
+  - core_v1_organization.yaml
+  - core_v1_project.yaml
+  - core_v1_environment.yaml
+  - core_v1_dataplane.yaml
+  - core_v1_deploymentpipeline.yaml
+  - core_v1_component.yaml
+  - core_v1_deploymenttrack.yaml
+  - core_v1_deployableartifact.yaml
+  - core_v1_deployment.yaml
 # +kubebuilder:scaffold:manifestskustomizesamples