--- conflicted
+++ resolved
@@ -1,9 +1,6 @@
 ## Append samples of your project ##
 resources:
-- core_v1_organization.yaml
-<<<<<<< HEAD
-- core_v1_build.yaml
-=======
-- core_v1_project.yaml
->>>>>>> 9574e444
+  - core_v1_organization.yaml
+  - core_v1_build.yaml
+  - core_v1_project.yaml
 # +kubebuilder:scaffold:manifestskustomizesamples