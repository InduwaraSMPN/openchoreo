// Copyright 2025 The OpenChoreo Authors
// SPDX-License-Identifier: Apache-2.0

package services

import (
	"context"
	"encoding/json"
	"errors"
	"fmt"
	"log/slog"

	extv1 "k8s.io/apiextensions-apiserver/pkg/apis/apiextensions/v1"
	"sigs.k8s.io/controller-runtime/pkg/client"
	"sigs.k8s.io/yaml"

	openchoreov1alpha1 "github.com/openchoreo/openchoreo/api/v1alpha1"
	authz "github.com/openchoreo/openchoreo/internal/authz/core"
	"github.com/openchoreo/openchoreo/internal/controller"
	"github.com/openchoreo/openchoreo/internal/openchoreo-api/models"
	"github.com/openchoreo/openchoreo/internal/schema"
	"github.com/openchoreo/openchoreo/internal/schema/extractor"
)

// ComponentTypeService handles ComponentType-related business logic
type ComponentTypeService struct {
	k8sClient client.Client
	logger    *slog.Logger
	authzPDP  authz.PDP
}

// NewComponentTypeService creates a new ComponentType service
func NewComponentTypeService(k8sClient client.Client, logger *slog.Logger, authzPDP authz.PDP) *ComponentTypeService {
	return &ComponentTypeService{
		k8sClient: k8sClient,
		logger:    logger,
		authzPDP:  authzPDP,
	}
}

// ListComponentTypes lists all ComponentTypes in the given organization
func (s *ComponentTypeService) ListComponentTypes(ctx context.Context, orgName string, opts *models.ListOptions) (*models.ListResponse[*models.ComponentTypeResponse], error) {
	if opts == nil {
		opts = &models.ListOptions{Limit: models.DefaultPageLimit}
	}
	s.logger.Debug("Listing ComponentTypes", "org", orgName, "limit", opts.Limit, "continue", opts.Continue)

	var ctList openchoreov1alpha1.ComponentTypeList
	listOpts := &client.ListOptions{
		Namespace: orgName,
		Limit:     int64(opts.Limit),
		Continue:  opts.Continue,
	}

	if err := s.k8sClient.List(ctx, &ctList, listOpts); err != nil {
		return nil, HandleListError(err, s.logger, opts.Continue, "component types")
	}

<<<<<<< HEAD
	// Convert items to response type
	componentTypes := make([]*models.ComponentTypeResponse, 0, len(ctList.Items))
	for _, ct := range ctList.Items {
		componentTypes = append(componentTypes, s.toComponentTypeResponse(&ct))
=======
	cts := make([]*models.ComponentTypeResponse, 0, len(ctList.Items))
	for i := range ctList.Items {
		if err := checkAuthorization(ctx, s.logger, s.authzPDP, SystemActionViewComponentType, ResourceTypeComponentType, ctList.Items[i].Name,
			authz.ResourceHierarchy{Organization: orgName}); err != nil {
			if errors.Is(err, ErrForbidden) {
				s.logger.Debug("Skipping unauthorized component type", "org", orgName, "componentType", ctList.Items[i].Name)
				continue
			}
			return nil, err
		}
		cts = append(cts, s.toComponentTypeResponse(&ctList.Items[i]))
>>>>>>> 8a827ae9
	}

	s.logger.Debug("Listed component types", "org", orgName, "count", len(componentTypes), "hasMore", ctList.Continue != "")
	return &models.ListResponse[*models.ComponentTypeResponse]{
		Items: componentTypes,
		Metadata: models.ResponseMetadata{
			ResourceVersion: ctList.ResourceVersion,
			Continue:        ctList.Continue,
			HasMore:         ctList.Continue != "",
		},
	}, nil
}

// GetComponentType retrieves a specific ComponentType
func (s *ComponentTypeService) GetComponentType(ctx context.Context, orgName, ctName string) (*models.ComponentTypeResponse, error) {
	s.logger.Debug("Getting ComponentType", "org", orgName, "name", ctName)

	if err := checkAuthorization(ctx, s.logger, s.authzPDP, SystemActionViewComponentType, ResourceTypeComponentType, ctName,
		authz.ResourceHierarchy{Organization: orgName}); err != nil {
		return nil, err
	}

	ct := &openchoreov1alpha1.ComponentType{}
	key := client.ObjectKey{
		Name:      ctName,
		Namespace: orgName,
	}

	if err := s.k8sClient.Get(ctx, key, ct); err != nil {
		if client.IgnoreNotFound(err) == nil {
			s.logger.Warn("ComponentType not found", "org", orgName, "name", ctName)
			return nil, ErrComponentTypeNotFound
		}
		s.logger.Error("Failed to get ComponentType", "error", err)
		return nil, fmt.Errorf("failed to get ComponentType: %w", err)
	}

	return s.toComponentTypeResponse(ct), nil
}

// GetComponentTypeSchema retrieves the JSON schema for a ComponentType
func (s *ComponentTypeService) GetComponentTypeSchema(ctx context.Context, orgName, ctName string) (*extv1.JSONSchemaProps, error) {
	s.logger.Debug("Getting ComponentType schema", "org", orgName, "name", ctName)

	if err := checkAuthorization(ctx, s.logger, s.authzPDP, SystemActionViewComponentType, ResourceTypeComponentType, ctName,
		authz.ResourceHierarchy{Organization: orgName}); err != nil {
		return nil, err
	}

	// First get the CT
	ct := &openchoreov1alpha1.ComponentType{}
	key := client.ObjectKey{
		Name:      ctName,
		Namespace: orgName,
	}

	if err := s.k8sClient.Get(ctx, key, ct); err != nil {
		if client.IgnoreNotFound(err) == nil {
			s.logger.Warn("ComponentType not found", "org", orgName, "name", ctName)
			return nil, ErrComponentTypeNotFound
		}
		s.logger.Error("Failed to get ComponentType", "error", err)
		return nil, fmt.Errorf("failed to get ComponentType: %w", err)
	}

	// Extract types from RawExtension
	var types map[string]any
	if ct.Spec.Schema.Types != nil && ct.Spec.Schema.Types.Raw != nil {
		if err := yaml.Unmarshal(ct.Spec.Schema.Types.Raw, &types); err != nil {
			return nil, fmt.Errorf("failed to extract types: %w", err)
		}
	}

	// Build schema definition
	def := schema.Definition{
		Types: types,
		Options: extractor.Options{
			SkipDefaultValidation: true,
		},
	}

	// Extract parameters schema from RawExtension
	if ct.Spec.Schema.Parameters != nil && ct.Spec.Schema.Parameters.Raw != nil {
		var params map[string]any
		if err := json.Unmarshal(ct.Spec.Schema.Parameters.Raw, &params); err != nil {
			return nil, fmt.Errorf("failed to extract parameters: %w", err)
		}
		def.Schemas = []map[string]any{params}
	}

	// Convert to JSON Schema
	jsonSchema, err := schema.ToJSONSchema(def)
	if err != nil {
		return nil, fmt.Errorf("failed to convert to JSON schema: %w", err)
	}

	s.logger.Debug("Retrieved ComponentType schema successfully", "org", orgName, "name", ctName)
	return jsonSchema, nil
}

// toComponentTypeResponse converts a ComponentType CR to a ComponentTypeResponse
func (s *ComponentTypeService) toComponentTypeResponse(ct *openchoreov1alpha1.ComponentType) *models.ComponentTypeResponse {
	// Extract display name and description from annotations
	displayName := ct.Annotations[controller.AnnotationKeyDisplayName]
	description := ct.Annotations[controller.AnnotationKeyDescription]

	// Convert allowed component-workflows to string list
	allowedWorkflows := make([]string, 0, len(ct.Spec.AllowedWorkflows))
	allowedWorkflows = append(allowedWorkflows, ct.Spec.AllowedWorkflows...)

	return &models.ComponentTypeResponse{
		Name:             ct.Name,
		DisplayName:      displayName,
		Description:      description,
		WorkloadType:     ct.Spec.WorkloadType,
		AllowedWorkflows: allowedWorkflows,
		CreatedAt:        ct.CreationTimestamp.Time,
	}
}<|MERGE_RESOLUTION|>--- conflicted
+++ resolved
@@ -56,13 +56,8 @@
 		return nil, HandleListError(err, s.logger, opts.Continue, "component types")
 	}
 
-<<<<<<< HEAD
-	// Convert items to response type
+	// Convert items to response type (with authorization filtering)
 	componentTypes := make([]*models.ComponentTypeResponse, 0, len(ctList.Items))
-	for _, ct := range ctList.Items {
-		componentTypes = append(componentTypes, s.toComponentTypeResponse(&ct))
-=======
-	cts := make([]*models.ComponentTypeResponse, 0, len(ctList.Items))
 	for i := range ctList.Items {
 		if err := checkAuthorization(ctx, s.logger, s.authzPDP, SystemActionViewComponentType, ResourceTypeComponentType, ctList.Items[i].Name,
 			authz.ResourceHierarchy{Organization: orgName}); err != nil {
@@ -72,8 +67,8 @@
 			}
 			return nil, err
 		}
-		cts = append(cts, s.toComponentTypeResponse(&ctList.Items[i]))
->>>>>>> 8a827ae9
+		componentTypes = append(componentTypes, s.toComponentTypeResponse(&ctList.Items[i]))
+
 	}
 
 	s.logger.Debug("Listed component types", "org", orgName, "count", len(componentTypes), "hasMore", ctList.Continue != "")
